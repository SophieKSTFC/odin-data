--- conflicted
+++ resolved
@@ -5,15 +5,10 @@
   fr_test_osx.config
   fp_test.config
   fp_test_osx.config
-<<<<<<< HEAD
-  fr_test_excalibur.config
-  fp_test_excalibur.config
-=======
   fr_excalibur1.config
   fr_excalibur2.config
   fw_excalibur1.config
   fw_excalibur2.config
->>>>>>> e5bda51f
 )
 
 foreach(test_config ${TEST_CONFIGS})
