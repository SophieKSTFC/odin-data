--- conflicted
+++ resolved
@@ -504,26 +504,15 @@
   checkAcquisitionIDInFrame(frame);
 
   if (writing_) {
+    checkFrameValid(frame);
     // Check if the frame has defined subframes
     if (frame->has_parameter("subframe_count")) {
       // The frame has subframes so write them out
       this->writeSubFrames(*frame);
     } else {
-<<<<<<< HEAD
       // The frame has no subframes so write the whole frame
       this->writeFrame(*frame);
     }
-=======
-      checkFrameValid(frame);
-      // Check if the frame has defined subframes
-      if (frame->has_parameter("subframe_count")) {
-        // The frame has subframes so write them out
-        this->writeSubFrames(*frame);
-      } else {
-        // The frame has no subframes so write the whole frame
-        this->writeFrame(*frame);
-      }
->>>>>>> f27816ca
 
     // Check if this is a master frame (for multi dataset acquisitions)
     // or if no master frame has been defined. If either of these conditions
@@ -563,7 +552,7 @@
 void FileWriterPlugin::checkFrameValid(boost::shared_ptr<Frame> frame)
 {
   bool invalid = false;
-  FileWriterPlugin::DatasetDefinition dataset = this->dataset_defs_[frame->get_dataset_name()];
+  FileWriterPlugin::DatasetDefinition dataset = this->currentAcquisition_.dataset_defs_[frame->get_dataset_name()];
   if (frame->get_compression() >= 0 && frame->get_compression() != dataset.compression) {
     LOG4CXX_ERROR(logger_, "Frame has compression " << frame->get_compression() <<
                            ", expected " << dataset.compression <<
